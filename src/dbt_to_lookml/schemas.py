--- conflicted
+++ resolved
@@ -25,7 +25,6 @@
 class ConfigMeta(BaseModel):
     """Represents metadata in a config section."""
 
-<<<<<<< HEAD
     domain: str | None = None
     owner: str | None = None
     contains_pii: bool | None = None
@@ -34,16 +33,6 @@
     subject: str | None = None
     category: str | None = None
     hierarchy: Hierarchy | None = None
-=======
-    domain: Optional[str] = None
-    owner: Optional[str] = None
-    contains_pii: Optional[bool] = None
-    update_frequency: Optional[str] = None
-    # Support both flat structure (subject, category) and nested (hierarchy)
-    subject: Optional[str] = None
-    category: Optional[str] = None
-    hierarchy: Optional[Hierarchy] = None
->>>>>>> 2b49fd0b
 
 
 class Config(BaseModel):
@@ -60,11 +49,7 @@
     expr: str | None = None
     description: str | None = None
 
-<<<<<<< HEAD
     def _qualify_sql_expression(self, expr: str | None, field_name: str) -> str:
-=======
-    def _qualify_sql_expression(self, expr: Optional[str], field_name: str) -> str:
->>>>>>> 2b49fd0b
         """Ensure SQL expressions use ${TABLE} to avoid ambiguous column references.
 
         This prevents ambiguous column errors in joins by ensuring all column references
@@ -97,13 +82,7 @@
         return expr
 
     def to_lookml_dict(
-<<<<<<< HEAD
         self, view_label: str | None = None, is_fact_table: bool = False
-=======
-        self,
-        view_label: Optional[str] = None,
-        is_fact_table: bool = False
->>>>>>> 2b49fd0b
     ) -> dict[str, Any]:
         """Convert entity to LookML dimension format.
 
@@ -112,15 +91,9 @@
             is_fact_table: Whether this entity is in a fact table (has measures).
         """
         result: dict[str, Any] = {
-<<<<<<< HEAD
             "name": self.name,
             "type": "string",
             "sql": self._qualify_sql_expression(self.expr, self.name),
-=======
-            'name': self.name,
-            'type': 'string',
-            'sql': self._qualify_sql_expression(self.expr, self.name),
->>>>>>> 2b49fd0b
         }
 
         if self.type == "primary":
@@ -168,11 +141,7 @@
         else:
             return self._to_dimension_dict()
 
-<<<<<<< HEAD
     def get_dimension_labels(self) -> tuple[str | None, str | None]:
-=======
-    def get_dimension_labels(self) -> tuple[Optional[str], Optional[str]]:
->>>>>>> 2b49fd0b
         """Get view_label and group_label for dimension based on meta.
 
         Returns:
@@ -195,15 +164,9 @@
 
             # Format with proper capitalization if present
             if view_label:
-<<<<<<< HEAD
                 view_label = view_label.replace("_", " ").title()
             if group_label:
                 group_label = group_label.replace("_", " ").title()
-=======
-                view_label = view_label.replace('_', ' ').title()
-            if group_label:
-                group_label = group_label.replace('_', ' ').title()
->>>>>>> 2b49fd0b
 
             return view_label, group_label
         return None, None
@@ -275,7 +238,6 @@
 
     name: str
     agg: AggregationType
-<<<<<<< HEAD
     expr: str | None = None
     description: str | None = None
     label: str | None = None
@@ -286,16 +248,6 @@
     def get_measure_labels(
         self, model_name: str | None = None
     ) -> tuple[str, str | None]:
-=======
-    expr: Optional[str] = None
-    description: Optional[str] = None
-    label: Optional[str] = None
-    create_metric: Optional[bool] = None
-    config: Optional[Config] = None
-    non_additive_dimension: Optional[dict[str, Any]] = None  # For backward compatibility
-
-    def get_measure_labels(self, model_name: Optional[str] = None) -> tuple[str, Optional[str]]:
->>>>>>> 2b49fd0b
         """Get view_label and group_label for measure.
 
         Returns:
@@ -312,35 +264,20 @@
             meta = self.config.meta
             # Try flat structure first
             if meta.category:
-<<<<<<< HEAD
                 group_label = meta.category.replace("_", " ").title()
             # Fall back to hierarchical structure
             elif meta.hierarchy and meta.hierarchy.category:
                 group_label = meta.hierarchy.category.replace("_", " ").title()
-=======
-                group_label = meta.category.replace('_', ' ').title()
-            # Fall back to hierarchical structure
-            elif meta.hierarchy and meta.hierarchy.category:
-                group_label = meta.hierarchy.category.replace('_', ' ').title()
->>>>>>> 2b49fd0b
 
         # If no group_label from meta, infer from model name
         if not group_label and model_name:
             # Convert model name to title case and add "Performance"
-<<<<<<< HEAD
             formatted_name = model_name.replace("_", " ").title()
-=======
-            formatted_name = model_name.replace('_', ' ').title()
->>>>>>> 2b49fd0b
             group_label = f"{formatted_name} Performance"
 
         return view_label, group_label
 
-<<<<<<< HEAD
     def to_lookml_dict(self, model_name: str | None = None) -> dict[str, Any]:
-=======
-    def to_lookml_dict(self, model_name: Optional[str] = None) -> dict[str, Any]:
->>>>>>> 2b49fd0b
         """Convert measure to LookML format.
 
         Args:
@@ -359,11 +296,7 @@
 
         # Add measure labels
         view_label, group_label = self.get_measure_labels(model_name)
-<<<<<<< HEAD
         result["view_label"] = view_label
-=======
-        result['view_label'] = view_label
->>>>>>> 2b49fd0b
         if group_label:
             result["group_label"] = group_label
 
@@ -400,16 +333,11 @@
         # Extract view_label for entities from config.meta.subject
         entity_view_label = None
         if self.config and self.config.meta and self.config.meta.subject:
-<<<<<<< HEAD
             entity_view_label = self.config.meta.subject.replace("_", " ").title()
-=======
-            entity_view_label = self.config.meta.subject.replace('_', ' ').title()
->>>>>>> 2b49fd0b
         # If not in model config, try to get from first dimension's subject
         elif self.dimensions:
             for dim in self.dimensions:
                 if dim.config and dim.config.meta and dim.config.meta.subject:
-<<<<<<< HEAD
                     entity_view_label = dim.config.meta.subject.replace(
                         "_", " "
                     ).title()
@@ -425,20 +353,6 @@
                     view_label=entity_view_label, is_fact_table=is_fact_table
                 )
             )
-=======
-                    entity_view_label = dim.config.meta.subject.replace('_', ' ').title()
-                    break
-        # Fall back to model name if no subject found
-        if not entity_view_label:
-            entity_view_label = self.name.replace('_', ' ').title()
-
-        # Convert entities to dimensions
-        for entity in self.entities:
-            dimensions.append(entity.to_lookml_dict(
-                view_label=entity_view_label,
-                is_fact_table=is_fact_table
-            ))
->>>>>>> 2b49fd0b
 
         # Convert dimensions (separate regular dims from time dims)
         for dim in self.dimensions:
@@ -449,7 +363,6 @@
                 dimensions.append(dim_dict)
 
         # Convert measures (pass model name for group_label inference)
-<<<<<<< HEAD
         measures = [
             measure.to_lookml_dict(model_name=self.name) for measure in self.measures
         ]
@@ -465,14 +378,6 @@
         view_dict: dict[str, Any] = {
             "name": self.name,
             "sql_table_name": self._extract_table_name(schema),
-=======
-        measures = [measure.to_lookml_dict(model_name=self.name) for measure in self.measures]
-
-        # Build the view dict
-        view_dict: dict[str, Any] = {
-            'name': self.name,
-            'sql_table_name': self._extract_table_name(schema),
->>>>>>> 2b49fd0b
         }
 
         if dimensions:
@@ -495,12 +400,6 @@
     def _extract_table_name(self, schema: str = "") -> str:
         """Extract table name from dbt ref() syntax.
 
-<<<<<<< HEAD
-=======
-    def _extract_table_name(self, schema: str = "") -> str:
-        """Extract table name from dbt ref() syntax.
-
->>>>>>> 2b49fd0b
         Args:
             schema: Optional database schema name to prepend.
 
